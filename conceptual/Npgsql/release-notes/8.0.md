--- conflicted
+++ resolved
@@ -38,11 +38,6 @@
 
 Existing code using the above features will start throwing exceptions after upgrading to Npgsql 8.0; the exceptions provide explicit guidance on how to add the opt-ins.
 
-<<<<<<< HEAD
-### `cidr` now maps to `NpgsqlCidr` instead of `ValueTuple<IPAddress, int>`
-
-As part of improving Npgsql's support for the PostgreSQL network mappings (see above), the PostgreSQL `cidr` type now maps to the newly-introduced <xref:NpgsqlTypes.NpgsqlCidr>, and can no longer be mapped to `ValueTuple<IPAddress, int>`.
-=======
 ### `SSL Mode=Require` no longer validates certificates
 
 tl;dr use `SSL Mode=VerifyCA` or `VerifyFull` in order to validate certificates provided by PostgreSQL.
@@ -52,7 +47,10 @@
 To prevent existing usage of `Require` to silently stop validating, Npgsql 6.0 and 7.0 forced `Trust Server Certificate=true` to be specified; this made users aware of the change, guiding them to either switch to `VerifyCA`/`VerifyFull` (if they want validation) or to add `Trust Server Certificate=true` (if they don't). After two major versions, we are now removing the requirement to specify `Trust Server Certificate=true` with `SSL Mode=Require`; the latter will behave in the standard PostgreSQL way and will not verify certificates.
 
 For more context, see [#3988](https://github.com/npgsql/npgsql/issues/3988#issuecomment-933011009).
->>>>>>> f43a166f
+
+### `cidr` now maps to `NpgsqlCidr` instead of `ValueTuple<IPAddress, int>`
+
+As part of improving Npgsql's support for the PostgreSQL network mappings (see above), the PostgreSQL `cidr` type now maps to the newly-introduced <xref:NpgsqlTypes.NpgsqlCidr>, and can no longer be mapped to `ValueTuple<IPAddress, int>`.
 
 ### Plugin APIs have been changed for NativeAOT/trimming support
 
